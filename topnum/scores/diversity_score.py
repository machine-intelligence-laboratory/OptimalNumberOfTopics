from scipy.spatial.distance import pdist
import numpy as np
from topicnet.cooking_machine.models import (
    BaseScore as BaseTopicNetScore,
    TopicModel
)
from typing import (
    List,
    Union
)

from .base_custom_score import BaseCustomScore


L2 = 'euclidean'
KL = 'jensenshannon'
KNOWN_METRICS = [L2, KL, 'hellinger', 'cosine']

r'''
Quote from http://arxiv.org/abs/1409.2993

Our treatment makes use of a measure of diversity among
the topics as a criterion to stop generating new topics.
Diversity is widely studied as a criteria in ranking [20], query
suggestion [19] and document summarization [5]. Some existing
work has used diversity as an evaluation criteria for topic
quality [21], but not for selecting the optimum number
of topics (compare across diﬀerent numbers of topics). We
formally deﬁne the diversity among a set of topics as follows:

\text{Diversity}(\Phi) = \frac{2}{T (T-1)}\sum_{i>j} \text{dist}(\phi_{i*}, \phi_{j*})

where K is the number of topics, θi is the word distribution
of the ith topic, and dist(·,·) is a distance function between
the two models. In practice, one can instantiate the distance
function with the L2 distance or the Jensen−Shannon divergence [7]
(the symmetric version of the Kullback−Leibler divergence [7]).
In this work, we simply adopt the L2 distance because it is more
sensitive to the top-ranked words.

Intuitively, if the number of topics is small, the learned topics
tend to be close to the background language model and thus do not
distinguish well between each other. When the number of topics grows,
the granularity of topics becomes finer and the topics become more distinguishable,
thus increasing the diversity. However, when the number of topics
becomes too large, we start to obtain many small topics which may
be too close to each other, which decreases the topic diversity.
Therefore, diversity seems to be a good measure to capture
the right granularity of topics.


[20] Q. Mei, J. Guo, and D. R. Radev. Divrank: the interplay of
prestige and diversity in information networks. In KDD,
pages 1009–1018, 2010.
[19] H. Ma, M. R. Lyu, and I. King. Diversifying query
suggestion results. In AAAI, 2010.
[5] J. Carbonell and J. Goldstein. The use of mmr,
diversity-based reranking for reordering documents and
producing summaries. In SIGIR, pages 335–336, New York,
NY, USA, 1998. ACM.
[21] D. M. Mimno, H. M. Wallach, E. M. Talley, M. Leenders,
and A. McCallum. Optimizing semantic coherence in topic
models. In EMNLP’11, pages 262–272, 2011.
[7] T. M. Cover and J. A. Thomas. Elements of information
theory. Wiley-Interscience, New York, NY, USA, 1991.


'''


class DiversityScore(BaseCustomScore):
    '''
    Higher is better
    '''
    def __init__(
            self,
            name: str,
            metric: str = L2,
            class_ids: Union[List[str], str] = None):

        super().__init__(name)

        metric = metric.lower()

        self._metric = metric
        self._class_ids = class_ids

        self._score = self._initialize()

    def _initialize(self) -> BaseTopicNetScore:
        return _DiversityScore(self._metric, self._class_ids)


class _DiversityScore(BaseTopicNetScore):
    def __init__(self, metric: str, class_ids: Union[List[str], str] = None):
        super().__init__()

        metric = metric.lower()

        if metric not in KNOWN_METRICS:
            raise ValueError(f"Unsupported metric {metric}")

        '''
        # test if metric is known to SciPy
        if metric != "hellinger":
            test_matrix = np.reshape(range(4), (2, 2))
            pdist(test_matrix, metric=metric)
        '''

        self._metric = metric
        self._class_ids = class_ids

    def call(self, model: TopicModel):
        phi = model.get_phi(class_ids=self._class_ids).values

        if self._metric == "hellinger":
            matrix = np.sqrt(phi.T)
            condensed_distances = pdist(matrix, metric='euclidean') / np.sqrt(2)
        else:
            condensed_distances = pdist(phi.T, metric=self._metric)

<<<<<<< HEAD
        '''
        # if you need a DataFrame:
        from scipy.spatial.distance import squareform
        df = pd.DataFrame(
            index=phi.columns, columns=phi.columns,
            data=squareform(condensed_distances)
        )
        '''
=======
        # If one needs a DataFrame:
        #
        # from scipy.spatial.distance import squareform
        # df = pd.DataFrame(
        #    index=phi.columns, columns=phi.columns,
        #    data=squareform(condensed_distances)
        # )
>>>>>>> ba7a2713

        return condensed_distances.mean()<|MERGE_RESOLUTION|>--- conflicted
+++ resolved
@@ -119,23 +119,13 @@
         else:
             condensed_distances = pdist(phi.T, metric=self._metric)
 
-<<<<<<< HEAD
         '''
-        # if you need a DataFrame:
+        # if one needs a DataFrame:
         from scipy.spatial.distance import squareform
         df = pd.DataFrame(
             index=phi.columns, columns=phi.columns,
             data=squareform(condensed_distances)
         )
         '''
-=======
-        # If one needs a DataFrame:
-        #
-        # from scipy.spatial.distance import squareform
-        # df = pd.DataFrame(
-        #    index=phi.columns, columns=phi.columns,
-        #    data=squareform(condensed_distances)
-        # )
->>>>>>> ba7a2713
 
         return condensed_distances.mean()