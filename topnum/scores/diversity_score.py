import logging

from scipy.spatial.distance import pdist
from topicnet.cooking_machine.models import (
    BaseScore as BaseTopicNetScore,
    TopicModel
)
from typing import List

from .base_custom_score import BaseCustomScore


L2 = 'euclidean'
KL = 'jensenshannon'

_logger = logging.getLogger()

<<<<<<< HEAD
'''
Quote from http://arxiv.org/abs/1409.2993

=======
>>>>>>> 20ba2fb4

'''
Our treatment makes use of a measure of diversity among
the topics as a criterion to stop generating new topics.
Diversity is widely studied as a criteria in ranking [20], query
suggestion [19] and document summarization [5]. Some existing
work has used diversity as an evaluation criteria for topic
quality [21], but not for selecting the optimum number
of topics (compare across diﬀerent numbers of topics). We
formally deﬁne the diversity among a set of topics as follows:

\text{Diversity}(\Phi) = \frac{2}{T (T-1)}\sum_{i>j} \text{dist}(\phi_{i*}, \phi_{j*})

where K is the number of topics, θi is the word distribution
of the ith topic, and dist(·,·) is a distance function between
the two models. In practice, one can instantiate the distance
function with the L2 distance or the Jensen−Shannon divergence [7]
(the symmetric version of the Kullback−Leibler divergence [7]).
In this work, we simply adopt the L2 distance because it is more
sensitive to the top-ranked words.

Intuitively, if the number of topics is small, the learned topics
tend to be close to the background language model and thus do not
distinguish well between each other. When the number of topics grows,
the granularity of topics becomes finer and the topics become more distinguishable,
thus increasing the diversity. However, when the number of topics
becomes too large, we start to obtain many small topics which may
be too close to each other, which decreases the topic diversity.
Therefore, diversity seems to be a good measure to capture
the right granularity of topics. 
<<<<<<< HEAD


[20] Q. Mei, J. Guo, and D. R. Radev. Divrank: the interplay of
prestige and diversity in information networks. In KDD,
pages 1009–1018, 2010.
[19] H. Ma, M. R. Lyu, and I. King. Diversifying query
suggestion results. In AAAI, 2010.
[5] J. Carbonell and J. Goldstein. The use of mmr,
diversity-based reranking for reordering documents and
producing summaries. In SIGIR, pages 335–336, New York,
NY, USA, 1998. ACM.
[21] D. M. Mimno, H. M. Wallach, E. M. Talley, M. Leenders,
and A. McCallum. Optimizing semantic coherence in topic
models. In EMNLP’11, pages 262–272, 2011.
[7] T. M. Cover and J. A. Thomas. Elements of information
theory. Wiley-Interscience, New York, NY, USA, 1991.


=======
>>>>>>> 20ba2fb4
'''


class DiversityScore(BaseCustomScore):
    '''
    Higher is better
    '''
    def __init__(
            self,
            name: str,
            metric: str = L2,
            class_ids: List[str] = None):

        super().__init__(name)

        metric = metric.lower()

        if metric not in [L2, KL]:
            raise ValueError()

        self._metric = metric
        self._class_ids = class_ids

        self._score = self._initialize()

    def _initialize(self) -> BaseTopicNetScore:
        return _DiversityScore(self._metric, self._class_ids)


class _DiversityScore(BaseTopicNetScore):
    def __init__(self, metric: str, class_ids: List[str] = None):
        super().__init__()

        metric = metric.lower()

        if metric not in [L2, KL]:
            raise ValueError()

        self._metric = metric
        self._class_ids = class_ids

    def call(self, model: TopicModel):
        phi = model.get_phi(class_ids=self._class_ids).values

        condensed_distances = pdist(phi.T, metric=self._metric)

        # if you need a DataFrame:
        # from scipy.spatial.distance import squareform
        #df = pd.DataFrame(
        #    index=phi.columns, columns=phi.columns, 
        #    data=squareform(condensed_distances)
        #)

        return condensed_distances.mean()
<|MERGE_RESOLUTION|>--- conflicted
+++ resolved
@@ -13,16 +13,9 @@
 L2 = 'euclidean'
 KL = 'jensenshannon'
 
-_logger = logging.getLogger()
-
-<<<<<<< HEAD
 '''
 Quote from http://arxiv.org/abs/1409.2993
 
-=======
->>>>>>> 20ba2fb4
-
-'''
 Our treatment makes use of a measure of diversity among
 the topics as a criterion to stop generating new topics.
 Diversity is widely studied as a criteria in ranking [20], query
@@ -51,7 +44,6 @@
 be too close to each other, which decreases the topic diversity.
 Therefore, diversity seems to be a good measure to capture
 the right granularity of topics. 
-<<<<<<< HEAD
 
 
 [20] Q. Mei, J. Guo, and D. R. Radev. Divrank: the interplay of
@@ -70,8 +62,6 @@
 theory. Wiley-Interscience, New York, NY, USA, 1991.
 
 
-=======
->>>>>>> 20ba2fb4
 '''
 
 
