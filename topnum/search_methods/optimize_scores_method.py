import logging
import os
import pandas as pd
import uuid
import warnings

from tqdm import tqdm
from typing import List

<<<<<<< HEAD
from topicnet.cooking_machine import Dataset
from topicnet.cooking_machine.models import TopicModel
=======
from topicnet.cooking_machine.models import TopicModel, DummyTopicModel
>>>>>>> c0aa8456

from .base_search_method import (
    BaseSearchMethod,
    _KEY_OPTIMUM,
    _KEY_VALUES,
    _STD_KEY_SUFFIX
)
from .constants import (
    DEFAULT_MAX_NUM_TOPICS,
    DEFAULT_MIN_NUM_TOPICS,
    DEFAULT_NUM_FIT_ITERATIONS,
    DEFAULT_EXPERIMENT_DIR
)
from ..data.vowpal_wabbit_text_collection import VowpalWabbitTextCollection
from ..scores.base_score import BaseScore

from ..model_constructor import (
    init_model_from_family,
    KnownModel,
)

_KEY_SCORE_RESULTS = 'score_results'
_KEY_SCORE_VALUES = 'score_values'

_logger = logging.getLogger()


class OptimizeScoresMethod(BaseSearchMethod):
    def __init__(
            self,
            scores: List[BaseScore],  # TODO: Union[BaseScore, List[BaseScore]]
            model_family: str or KnownModel = KnownModel.PLSA,
            num_restarts: int = 3,
            num_topics_interval: int = 10,
            min_num_topics: int = DEFAULT_MIN_NUM_TOPICS,
            max_num_topics: int = DEFAULT_MAX_NUM_TOPICS,
            num_fit_iterations: int = DEFAULT_NUM_FIT_ITERATIONS,
            one_model_num_processors: int = 3,
            separate_thread: bool = True,
            experiment_name: str or None = None,
            save_experiment: bool = False,
            experiment_directory: str = DEFAULT_EXPERIMENT_DIR):

        super().__init__(min_num_topics, max_num_topics, num_fit_iterations)

        self._scores = scores
        self._family = model_family
        self._num_restarts = num_restarts
        self._num_topics_interval = num_topics_interval

        self._result = dict()
        self._detailed_result = dict()

        if experiment_name is None:
            experiment_name = str(uuid.uuid4())[:8] + '_experiment'

        self._one_model_num_processors = one_model_num_processors
        self._separate_thread = separate_thread

        self._experiment_name = experiment_name
        self._save_experiment = save_experiment
        self._experiment_directory = experiment_directory

        _logger.info(
            f'Experiment name: {self._experiment_name}.'
            f' Experiment directory: {self._experiment_directory}'
        )

        self._key_num_topics_values = _KEY_VALUES.format('num_topics')
        self._key_score_values = _KEY_SCORE_VALUES

        for key in [self._key_num_topics_values, self._key_score_values]:
            # TODO: no need to take mean for num_topics: it should be the same for all restarts
            self._keys_mean_many.append(key)
            self._keys_std_many.append(key)

    def search_for_optimum(
            self,
            text_collection: VowpalWabbitTextCollection) -> None:

        _logger.info('Starting to search for optimum...')

        dataset = text_collection._to_dataset()

        # seed == None is too similar to seed == 0
        seeds = [None] + list(range(1, self._num_restarts))

        nums_topics = list(range(
            self._min_num_topics,
            self._max_num_topics + 1,
            self._num_topics_interval)
        )

        dataset_trainable = dataset._transform_data_for_training()

        for seed in tqdm(seeds):  # dirty workaround for 'too many models' issue
            for num_topics in nums_topics:
                artm_model = init_model_from_family(
                    self._family,
                    dataset,
                    modalities_to_use=list(text_collection._modalities.keys()),
                    main_modality=text_collection._main_modality,
                    num_topics=num_topics,
                    seed=seed,
                    num_processors=self._one_model_num_processors
                )

                model = TopicModel(artm_model)

                _logger.info(
                    f'Model\'s custom scores before attaching: {list(model.custom_scores.keys())}'
                )

                # TODO: remove this when TopicNet fixed
                _logger.info('Making custom scores empty dict')

                model.custom_scores = dict()
                model.model_id = str(uuid.uuid4())

                path_components = [
                    self._experiment_directory,
                    f"{self._experiment_name}_{seed}",
                    model.model_id
                ]

                model._fit(
                    dataset_trainable=dataset_trainable,
                    num_iterations=self._num_fit_iterations - 1,
                )

                for score in self._scores:
                    score._attach(model)

                model._fit(
                    dataset_trainable=dataset_trainable,
                    num_iterations=1,
                )

                model.save(model_save_path=os.path.join(*path_components))

                del model

        result, detailed_result = load_models_from_disk(
            self._experiment_directory,
            self._experiment_name
        )
        self._detailed_result = detailed_result
        self._result = result

        _logger.info('Finished searching!')


def _summarize_models(
        result_models: List[TopicModel],
        score_names: List[str] = None,
        restarts=None):

    detailed_result = dict()
    result = dict()
    result[_KEY_SCORE_RESULTS] = dict()

    any_model = result_models[-1]

    if score_names is None:
        score_names = any_model.describe_scores().reset_index().score_name.values

    nums_topics = sorted(list({len(tm.topic_names) for tm in result_models}))

    if restarts is None:
        seeds = list({tm.seed for tm in result_models})
        restarts = "seed=" + pd.Series(seeds, name="restart_id").astype(str)

    for score_name in score_names:
        score_df = pd.DataFrame(index=restarts, columns=nums_topics)

        for model in result_models:
            score_values = model.scores[score_name][-1]

            if isinstance(score_values, dict):
                _logger.warning(
                    f'Score "{score_name}" has values as dict. Skipping the score'
                )

                continue

            score_df.loc[f"seed={model.seed}", len(model.topic_names)] = score_values

        detailed_result[score_name] = score_df.astype(float)

    any_model_all_scores = any_model.scores
    any_model_all_given_score_names = list(any_model_all_scores.keys())

    for score_name in score_names:
        # last_value workaround stuff for some scores:
        # score_name       = TopicKernel@main.average_coherence  # not score, strictly speaking
        # given_score_name = TopicKernel@main                    # real score

        given_score_name = next(
            name for name in any_model_all_given_score_names
            if score_name.startswith(name)
        )

        if hasattr(any_model_all_scores[given_score_name], '_higher_better'):
            higher_better = any_model_all_scores[given_score_name]._higher_better
        else:
            warnings.warn(
                f'Score "{score_name}" doesn\'t have "_higher_better" attribute!'
                f' Assuming that higher_better = True'
            )

            higher_better = True

        score_df = detailed_result[score_name]

        if higher_better is True:
            optimum_series = score_df.idxmax(axis=1)
        else:
            optimum_series = score_df.idxmin(axis=1)

        score_result = dict()

        score_result[_KEY_OPTIMUM] = float(optimum_series.median())
        score_result[_KEY_OPTIMUM + _STD_KEY_SUFFIX] = float(optimum_series.std())
        score_result[_KEY_VALUES.format('num_topics')] = list(score_df.columns)
        score_result[_KEY_VALUES.format('score')] = score_df.mean(axis=0).tolist()
        score_result[_KEY_VALUES.format('score') + _STD_KEY_SUFFIX] = score_df.std(axis=0).tolist()

        result[_KEY_SCORE_RESULTS][score_name] = score_result

    return result, detailed_result


def load_models_from_disk(experiment_directory, base_experiment_name, scores=None):
    from topicnet.cooking_machine.experiment import START
    import glob

    result_models = []

    mask = f"{experiment_directory}/{base_experiment_name}_*"
    msg = (f'Trying to load models from {mask}.'
           f' {len(glob.glob(mask))} models found.')
    _logger.info(msg)
    for folder in glob.glob(mask):
        model_pathes = [
            f.path for f in os.scandir(folder)
            if f.is_dir() and f.name != START
        ]
        result_models += [DummyTopicModel.load(path) for path in model_pathes]
        # result_models += [TopicModel.load(path).to_dummy() for path in model_pathes]

    return _summarize_models(result_models)<|MERGE_RESOLUTION|>--- conflicted
+++ resolved
@@ -7,12 +7,10 @@
 from tqdm import tqdm
 from typing import List
 
-<<<<<<< HEAD
-from topicnet.cooking_machine import Dataset
-from topicnet.cooking_machine.models import TopicModel
-=======
-from topicnet.cooking_machine.models import TopicModel, DummyTopicModel
->>>>>>> c0aa8456
+from topicnet.cooking_machine.models import (
+    DummyTopicModel,
+    TopicModel,
+)
 
 from .base_search_method import (
     BaseSearchMethod,
