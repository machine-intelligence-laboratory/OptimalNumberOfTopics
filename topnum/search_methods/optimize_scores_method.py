import logging
import os
import pandas as pd
import uuid

from topicnet.cooking_machine import Experiment
from topicnet.cooking_machine.cubes import CubeCreator
from topicnet.cooking_machine.models import TopicModel
from topicnet.cooking_machine.model_constructor import init_simple_default_model
from tqdm import tqdm
from typing import List

from .base_search_method import (
    BaseSearchMethod,
    _KEY_OPTIMUM,
    _KEY_VALUES,
    _STD_KEY_SUFFIX
)
from .constants import (
    DEFAULT_MAX_NUM_TOPICS,
    DEFAULT_MIN_NUM_TOPICS,
    DEFAULT_NUM_FIT_ITERATIONS,
    DEFAULT_EXPERIMENT_DIR
)
from ..data.vowpal_wabbit_text_collection import VowpalWabbitTextCollection
from ..scores.base_score import BaseScore

from ..model_constructor import init_model_from_family

_KEY_SCORE_RESULTS = 'score_results'
_KEY_SCORE_VALUES = 'score_values'

_logger = logging.getLogger()


class OptimizeScoresMethod(BaseSearchMethod):
    def __init__(
            self,
            scores: List[BaseScore],  # TODO: Union[BaseScore, List[BaseScore]]
            model_family: str = "LDA",
            num_restarts: int = 3,
            num_topics_interval: int = 10,
            min_num_topics: int = DEFAULT_MIN_NUM_TOPICS,
            max_num_topics: int = DEFAULT_MAX_NUM_TOPICS,
            num_fit_iterations: int = DEFAULT_NUM_FIT_ITERATIONS,
            one_model_num_processors: int = 3,
            separate_thread: bool = True,
            experiment_name: str or None = None,
            save_experiment: bool = False,
            experiment_directory: str = DEFAULT_EXPERIMENT_DIR):

        super().__init__(min_num_topics, max_num_topics, num_fit_iterations)

        self._scores = scores
        self._family = model_family
        self._num_restarts = num_restarts
        self._num_topics_interval = num_topics_interval

        self._result = dict()
        self._detailed_result = dict()

        if experiment_name is None:
            experiment_name = str(uuid.uuid4())[:8] + '_experiment'

        self._one_model_num_processors = one_model_num_processors
        self._separate_thread = separate_thread

        self._experiment_name = experiment_name
        self._save_experiment = save_experiment
        self._experiment_directory = experiment_directory

        self._key_num_topics_values = _KEY_VALUES.format('num_topics')
        self._key_score_values = _KEY_SCORE_VALUES

        for key in [self._key_num_topics_values, self._key_score_values]:
            # TODO: no need to take mean for num_topics: it should be the same for all restarts
            self._keys_mean_many.append(key)
            self._keys_std_many.append(key)

    def search_for_optimum(self, text_collection: VowpalWabbitTextCollection) -> None:
        _logger.info('Starting to search for optimum...')

        dataset = text_collection._to_dataset()

        # seed == -1 is too similar to seed == 0
        seeds = [-1] + list(range(1, self._num_restarts))

        nums_topics = list(range(
            self._min_num_topics,
            self._max_num_topics + 1,
            self._num_topics_interval)
        )


        result_models = []
        dataset_trainable = dataset._transform_data_for_training()

        for seed in tqdm(seeds):  # dirty workaround for 'too many models' issue
            for num_topics in nums_topics:
                artm_model = init_model_from_family(
                    self._family,
                    dataset,
                    modalities_to_use=list(text_collection._modalities.keys()),
                    main_modality=text_collection._main_modality,
                    num_topics=num_topics,
                    num_processors = self._one_model_num_processors
                )

                model = TopicModel(artm_model)
                model.set_model_id_as_timestamp()
                path_components = [
                    self._experiment_directory,
                    f"{self._experiment_name}_{seed}",
                    model.model_id
                ]

                for score in self._scores:
                    score._attach(model)

                model._fit(
                    dataset_trainable=dataset_trainable,
                    num_iterations=self._num_collection_passes,
                )
                model.save(model_save_path=os.path.join(*path_components))

<<<<<<< HEAD
                del model
=======
        for seed in tqdm(seeds):  # dirty workaround for 'too many models' issue
            exp_model = model.clone()

            cube = CubeCreator(
                num_iter=self._num_fit_iterations,
                parameters={
                    "seed": [seed],
                    "num_topics": nums_topics
                },
                verbose=False,
                separate_thread=self._separate_thread
            )
            exp = Experiment(
                exp_model,
                experiment_id=f"{self._experiment_name}_{seed}",
                save_path=self._experiment_directory,
                save_experiment=self._save_experiment  # TODO: save_experiment=False actually not working
            )
            cube(exp_model, dataset)

            result_models += exp.select()

            del exp
>>>>>>> 25b735c4

        result, detailed_result = restore_failed_experiment(
            self._experiment_directory,
            self._experiment_name
        )
        self._detailed_result = detailed_result
        self._result = result

        _logger.info('Finished searching!')


def _summarize_models(result_models, score_names=None, restarts=None):
    detailed_result = dict()
    result = dict()
    result[_KEY_SCORE_RESULTS] = dict()

    if score_names is None:
        any_model = result_models[-1]
        score_names = any_model.describe_scores().reset_index().score_name.values

    nums_topics = sorted(list({len(tm.topic_names) for tm in result_models}))

    if restarts is None:
        seeds = list({tm.seed for tm in result_models})
        restarts = "seed=" + pd.Series(seeds, name="restart_id").astype(str)

    for score in score_names:
        score_df = pd.DataFrame(index=restarts, columns=nums_topics)

        for model in result_models:
            score_values = model.scores[score][-1]

            if isinstance(score_values, dict):
                _logger.warning(
                    f'Score "{score}" has values as dict. Skipping the score'
                )

                continue

            score_df.loc[f"seed={model.seed}", len(model.topic_names)] = score_values

        detailed_result[score] = score_df.astype(float)

    for score in score_names:
        score_df = detailed_result[score]
        optimum_series = score_df.idxmin(axis=1)  # TODO: some scores need to be minimized, some - maximized

        score_result = dict()

        score_result[_KEY_OPTIMUM] = float(optimum_series.median())
        score_result[_KEY_OPTIMUM + _STD_KEY_SUFFIX] = float(optimum_series.std())
        score_result[_KEY_VALUES.format('num_topics')] = list(score_df.columns)
        score_result[_KEY_VALUES.format('score')] = score_df.mean(axis=0).tolist()
        score_result[_KEY_VALUES.format('score') + _STD_KEY_SUFFIX] = score_df.std(axis=0).tolist()

        result[_KEY_SCORE_RESULTS][score] = score_result

    return result, detailed_result


def restore_failed_experiment(experiment_directory, base_experiment_name, scores=None):
    from topicnet.cooking_machine.experiment import START
    import glob

    result_models = []

    for folder in glob.glob(f"{experiment_directory}/{base_experiment_name}_*"):
        model_pathes = [
            f.path for f in os.scandir(folder)
            if f.is_dir() and f.name != START
        ]
        result_models += [TopicModel.load(path) for path in model_pathes]

    return _summarize_models(result_models)<|MERGE_RESOLUTION|>--- conflicted
+++ resolved
@@ -122,34 +122,7 @@
                     num_iterations=self._num_collection_passes,
                 )
                 model.save(model_save_path=os.path.join(*path_components))
-
-<<<<<<< HEAD
                 del model
-=======
-        for seed in tqdm(seeds):  # dirty workaround for 'too many models' issue
-            exp_model = model.clone()
-
-            cube = CubeCreator(
-                num_iter=self._num_fit_iterations,
-                parameters={
-                    "seed": [seed],
-                    "num_topics": nums_topics
-                },
-                verbose=False,
-                separate_thread=self._separate_thread
-            )
-            exp = Experiment(
-                exp_model,
-                experiment_id=f"{self._experiment_name}_{seed}",
-                save_path=self._experiment_directory,
-                save_experiment=self._save_experiment  # TODO: save_experiment=False actually not working
-            )
-            cube(exp_model, dataset)
-
-            result_models += exp.select()
-
-            del exp
->>>>>>> 25b735c4
 
         result, detailed_result = restore_failed_experiment(
             self._experiment_directory,
