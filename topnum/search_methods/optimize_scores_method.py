--- conflicted
+++ resolved
@@ -7,11 +7,7 @@
 from tqdm import tqdm
 from typing import List
 
-<<<<<<< HEAD
 from topicnet.cooking_machine.models import TopicModel, DummyTopicModel
-=======
-from topicnet.cooking_machine.models import TopicModel
->>>>>>> b2c07921
 
 from .base_search_method import (
     BaseSearchMethod,
@@ -43,11 +39,7 @@
     def __init__(
             self,
             scores: List[BaseScore],  # TODO: Union[BaseScore, List[BaseScore]]
-<<<<<<< HEAD
-            model_family: str or KnownModel = KnownModel.LDA,
-=======
             model_family: str or KnownModel = KnownModel.PLSA,
->>>>>>> b2c07921
             num_restarts: int = 3,
             num_topics_interval: int = 10,
             min_num_topics: int = DEFAULT_MIN_NUM_TOPICS,
