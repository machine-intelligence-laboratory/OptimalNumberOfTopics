--- conflicted
+++ resolved
@@ -125,13 +125,6 @@
                     model.model_id
                 ]
 
-<<<<<<< HEAD
-        restarts = "seed=" + pd.Series(seeds, name="restart_id").astype(str)
-        result, detailed_result = _summarize_models(
-            result_models,
-            [s._fullname for s in self._scores],
-            restarts
-=======
                 for score in self._scores:
                     score._attach(model)
 
@@ -146,7 +139,6 @@
         result, detailed_result = load_models_from_disk(
             self._experiment_directory,
             self._experiment_name
->>>>>>> 2f3f100e
         )
         self._detailed_result = detailed_result
         self._result = result
