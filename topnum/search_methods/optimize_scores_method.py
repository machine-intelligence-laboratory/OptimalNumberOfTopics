import logging
import os
import pandas as pd
from  numpy.random import RandomState
import uuid
import warnings

from tqdm import tqdm
from typing import List

from topicnet.cooking_machine.models import (
    DummyTopicModel,
    TopicModel,
)

from .base_search_method import (
    BaseSearchMethod,
    _KEY_OPTIMUM,
    _KEY_VALUES,
    _STD_KEY_SUFFIX
)
from .constants import (
    DEFAULT_MAX_NUM_TOPICS,
    DEFAULT_MIN_NUM_TOPICS,
    DEFAULT_NUM_FIT_ITERATIONS,
    DEFAULT_EXPERIMENT_DIR
)
from ..data.vowpal_wabbit_text_collection import VowpalWabbitTextCollection
from ..scores.base_score import BaseScore

from ..model_constructor import (
    init_model_from_family,
    KnownModel,
)

_KEY_SCORE_RESULTS = 'score_results'
_KEY_SCORE_VALUES = 'score_values'

_logger = logging.getLogger()


class OptimizeScoresMethod(BaseSearchMethod):
    def __init__(
            self,
            scores: List[BaseScore],  # TODO: Union[BaseScore, List[BaseScore]]
            model_family: str or KnownModel = KnownModel.PLSA,
            num_restarts: int = 3,
            num_topics_interval: int = 10,
            min_num_topics: int = DEFAULT_MIN_NUM_TOPICS,
            max_num_topics: int = DEFAULT_MAX_NUM_TOPICS,
            num_fit_iterations: int = DEFAULT_NUM_FIT_ITERATIONS,
            one_model_num_processors: int = 3,
            separate_thread: bool = True,
            experiment_name: str or None = None,
            save_experiment: bool = False,
            experiment_directory: str = DEFAULT_EXPERIMENT_DIR):

        super().__init__(min_num_topics, max_num_topics, num_fit_iterations)

        self._scores = scores
        self._family = model_family
        self._num_restarts = num_restarts
        self._num_topics_interval = num_topics_interval

        self._result = dict()
        self._detailed_result = dict()

        if experiment_name is None:
            experiment_name = str(uuid.uuid4())[:8] + '_experiment'

        self._one_model_num_processors = one_model_num_processors
        self._separate_thread = separate_thread

        self._experiment_name = experiment_name
        self._save_experiment = save_experiment
        self._experiment_directory = experiment_directory

        _logger.info(
            f'Experiment name: {self._experiment_name}.'
            f' Experiment directory: {self._experiment_directory}'
        )

        self._key_num_topics_values = _KEY_VALUES.format('num_topics')
        self._key_score_values = _KEY_SCORE_VALUES

        for key in [self._key_num_topics_values, self._key_score_values]:
            # TODO: no need to take mean for num_topics: it should be the same for all restarts
            self._keys_mean_many.append(key)
            self._keys_std_many.append(key)

<<<<<<< HEAD
    # TODO: accept either VowpalWabbitTextCollection or Dataset with modalities
    def search_for_optimum(self, text_collection: VowpalWabbitTextCollection) -> None:
=======
    def search_for_optimum(
            self,
            text_collection: VowpalWabbitTextCollection) -> None:

>>>>>>> 9426da2c
        _logger.info('Starting to search for optimum...')

        dataset = text_collection._to_dataset()

        seeds = [None] + [abs(RandomState(i).tomaxint()) for i in range(1, self._num_restarts)]

        nums_topics = list(range(
            self._min_num_topics,
            self._max_num_topics + 1,
            self._num_topics_interval)
        )

        dataset_trainable = dataset._transform_data_for_training()

        for seed in tqdm(seeds):  # dirty workaround for 'too many models' issue
            for num_topics in nums_topics:
                artm_model = init_model_from_family(
                    self._family,
                    dataset,
                    modalities_to_use=list(text_collection._modalities.keys()),
                    main_modality=text_collection._main_modality,
                    num_topics=num_topics,
                    seed=seed,
                    num_processors=self._one_model_num_processors
                )

                model = TopicModel(artm_model)

                _logger.info(
                    f'Model\'s custom scores before attaching: {list(model.custom_scores.keys())}'
                )

                # TODO: remove this when TopicNet fixed
                _logger.info('Making custom scores empty dict')

                model.custom_scores = dict()
                model.model_id = str(uuid.uuid4())

                path_components = [
                    self._experiment_directory,
                    f"{self._experiment_name}_{seed}",
                    model.model_id
                ]

                model._fit(
                    dataset_trainable=dataset_trainable,
                    num_iterations=self._num_fit_iterations - 1,
                )

                for score in self._scores:
                    score._attach(model)

                model._fit(
                    dataset_trainable=dataset_trainable,
                    num_iterations=1,
                )

                model.save(model_save_path=os.path.join(*path_components))

                del model

        result, detailed_result = load_models_from_disk(
            self._experiment_directory,
            self._experiment_name
        )
        self._detailed_result = detailed_result
        self._result = result

        _logger.info('Finished searching!')


def _summarize_models(
        result_models: List[TopicModel],
        score_names: List[str] = None,
        restarts=None):

    detailed_result = dict()
    result = dict()
    result[_KEY_SCORE_RESULTS] = dict()

    any_model = result_models[-1]

    if score_names is None:
        score_names = any_model.describe_scores().reset_index().score_name.values

    nums_topics = sorted(list({len(tm.topic_names) for tm in result_models}))

    if restarts is None:
        seeds = list({tm.seed for tm in result_models})
        restarts = "seed=" + pd.Series(seeds, name="restart_id").astype(str)

    for score_name in score_names:
        score_df = pd.DataFrame(index=restarts, columns=nums_topics)

        for model in result_models:
            score_values = model.scores[score_name][-1]

            if isinstance(score_values, dict):
                _logger.warning(
                    f'Score "{score_name}" has values as dict. Skipping the score'
                )

                continue

            score_df.loc[f"seed={model.seed}", len(model.topic_names)] = score_values

        detailed_result[score_name] = score_df.astype(float)

    any_model_all_scores = any_model.scores
    any_model_all_given_score_names = list(any_model_all_scores.keys())

    for score_name in score_names:
        # last_value workaround stuff for some scores:
        # score_name       = TopicKernel@main.average_coherence  # not score, strictly speaking
        # given_score_name = TopicKernel@main                    # real score

        given_score_name = next(
            name for name in any_model_all_given_score_names
            if score_name.startswith(name)
        )

        if hasattr(any_model_all_scores[given_score_name], '_higher_better'):
            higher_better = any_model_all_scores[given_score_name]._higher_better
        else:
            warnings.warn(
                f'Score "{score_name}" doesn\'t have "_higher_better" attribute!'
                f' Assuming that higher_better = True'
            )

            higher_better = True

        score_df = detailed_result[score_name]

        if higher_better is True:
            optimum_series = score_df.idxmax(axis=1)
        else:
            optimum_series = score_df.idxmin(axis=1)

        score_result = dict()

        score_result[_KEY_OPTIMUM] = float(optimum_series.median())
        score_result[_KEY_OPTIMUM + _STD_KEY_SUFFIX] = float(optimum_series.std())
        score_result[_KEY_VALUES.format('num_topics')] = list(score_df.columns)
        score_result[_KEY_VALUES.format('score')] = score_df.mean(axis=0).tolist()
        score_result[_KEY_VALUES.format('score') + _STD_KEY_SUFFIX] = score_df.std(axis=0).tolist()

        result[_KEY_SCORE_RESULTS][score_name] = score_result

    return result, detailed_result


def load_models_from_disk(experiment_directory, base_experiment_name, scores=None):
    from topicnet.cooking_machine.experiment import START
    import glob

    result_models = []

    mask = f"{experiment_directory}/{base_experiment_name}_*"
    msg = (f'Trying to load models from {mask}.'
           f' {len(glob.glob(mask))} models found.')
    _logger.info(msg)
    for folder in glob.glob(mask):
        model_pathes = [
            f.path for f in os.scandir(folder)
            if f.is_dir() and f.name != START
        ]
        result_models += [DummyTopicModel.load(path) for path in model_pathes]
        # result_models += [TopicModel.load(path).to_dummy() for path in model_pathes]

    return _summarize_models(result_models)<|MERGE_RESOLUTION|>--- conflicted
+++ resolved
@@ -88,19 +88,17 @@
             self._keys_mean_many.append(key)
             self._keys_std_many.append(key)
 
-<<<<<<< HEAD
     # TODO: accept either VowpalWabbitTextCollection or Dataset with modalities
-    def search_for_optimum(self, text_collection: VowpalWabbitTextCollection) -> None:
-=======
     def search_for_optimum(
             self,
             text_collection: VowpalWabbitTextCollection) -> None:
 
->>>>>>> 9426da2c
         _logger.info('Starting to search for optimum...')
 
         dataset = text_collection._to_dataset()
 
+        # TODO: if this sophisticated seeds don't make models different,
+        #  return the simpler seeds (0, 1, 2, ...)
         seeds = [None] + [abs(RandomState(i).tomaxint()) for i in range(1, self._num_restarts)]
 
         nums_topics = list(range(
