--- conflicted
+++ resolved
@@ -10,16 +10,12 @@
 
 from topnum.data.vowpal_wabbit_text_collection import VowpalWabbitTextCollection
 from topnum.scores import (
+    DiversityScore,
     EntropyScore,
     IntratextCoherenceScore,
     SimpleTopTokensCoherenceScore,
     SophisticatedTopTokensCoherenceScore,
-    PerplexityScore,
-<<<<<<< HEAD
-=======
-    EntropyScore,
-    DiversityScore
->>>>>>> e7102e64
+    PerplexityScore
 )
 from topnum.scores.diversity_score import L2
 from topnum.scores.entropy_score import RENYI as RENYI_ENTROPY_NAME
@@ -128,6 +124,10 @@
     parser_optimize_renyi_entropy = subparsers_optimize_scores.add_parser(
         'renyi_entropy',
         help='Renyi entropy -> min'
+    )
+    parser_optimize_diversity = subparsers_optimize_scores.add_parser(
+        'diversity_score',
+        help='Diversity -> max'  # TODO: right?
     )
     parser_optimize_intratext = subparsers_optimize_scores.add_parser(
         'intratext_coherence',
@@ -319,6 +319,12 @@
             threshold_factor=args.threshold_factor,
             class_ids=modality_names
         )
+    elif args.score_name == 'diversity_score':
+        return DiversityScore(
+            'l2_diversity_score',
+            metric=L2,
+            class_ids=modality_names
+        )
     elif args.score_name == 'intratext_coherence':
         return IntratextCoherenceScore(
             'intratext_coherence_score',
@@ -333,33 +339,6 @@
         raise ValueError(f'Unknown score name "{args.score_name}"!')
 
 
-<<<<<<< HEAD
-=======
-def _build_perplexity_score(modalities: List[str]) -> PerplexityScore:
-    return PerplexityScore(
-        'perplexity_score',
-        class_ids=modalities
-    )
-
-
-def _build_diversity_score(modalities: List[str]) -> DiversityScore:
-    return DiversityScore(
-        'l2_diversity_score',
-        metric=L2,
-        class_ids=modalities
-    )
-
-
-def _build_renyi_entropy_score(threshold_factor: float, modalities: List[str]) -> EntropyScore:
-    return EntropyScore(
-        'renyi_entropy_score',
-        entropy=RENYI_ENTROPY_NAME,
-        threshold_factor=threshold_factor,
-        class_ids=modalities
-    )
-
-
->>>>>>> e7102e64
 def _optimize_scores(
         scores: List[BaseScore],
         text_collection: VowpalWabbitTextCollection,
