--- conflicted
+++ resolved
@@ -13,16 +13,13 @@
 from topnum.scores import (
     DiversityScore,
     EntropyScore,
-<<<<<<< HEAD
     DiversityScore,
     SilhouetteScore,
-    CalinskiHarabazScore
-=======
+    CalinskiHarabazScore,
     IntratextCoherenceScore,
     PerplexityScore,
     SimpleTopTokensCoherenceScore,
-    SophisticatedTopTokensCoherenceScore
->>>>>>> 25b735c4
+    SophisticatedTopTokensCoherenceScore,
 )
 from topnum.scores.diversity_score import L2
 from topnum.scores.entropy_score import RENYI as RENYI_ENTROPY_NAME
@@ -328,27 +325,6 @@
         modality_names: List[str]) -> BaseScore:
 
     # TODO: modality_names should be available via text_collection
-
-<<<<<<< HEAD
-def _build_perplexity_score(modalities: List[str]) -> PerplexityScore:
-    return PerplexityScore(
-        'perplexity_score',
-        class_ids=modalities
-    )
-
-
-# TODO:
-# _build_silhouette_score(dataset)
-# _build_ch_score(dataset)
-
-
-def _build_diversity_score(modalities: List[str]) -> DiversityScore:
-    return DiversityScore(
-        'l2_diversity_score',
-        metric=L2,
-        class_ids=modalities
-    )
-=======
     if args.score_name == 'perplexity':
         return PerplexityScore(
             'perplexity_score',
@@ -392,7 +368,6 @@
                 f'Coocs file "{cooc_file}" doesn\'t seem like valid JSON!'
                 f' Error: {traceback.format_exc()}'
             )
->>>>>>> 25b735c4
 
         cooc_values = {
             tuple(d[0]): d[1] for d in raw_coocs_values
